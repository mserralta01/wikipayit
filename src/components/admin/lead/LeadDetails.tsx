--- conflicted
+++ resolved
@@ -24,7 +24,6 @@
   ProcessingHistory,
   FormData,
   BeneficialOwner,
-<<<<<<< HEAD
 } from "../../../types/merchant";
 import { doc, updateDoc, Timestamp } from "firebase/firestore";
 import { db } from "../../../lib/firebase";
@@ -52,25 +51,6 @@
 import { BeneficialOwnersDisplay } from "./BeneficialOwnersDisplay";
 import { Tabs, TabsList, TabsTrigger, TabsContent } from "../../ui/tabs";
 import DocumentsSection from "./DocumentsSection";
-=======
-  BankDetails 
-} from "@/types/merchant"
-import { doc, updateDoc, Timestamp } from "firebase/firestore"
-import { db } from "@/lib/firebase"
-import { Input } from "@/components/ui/input"
-import { Button } from "@/components/ui/button"
-import { Textarea } from "@/components/ui/textarea"
-import { Pencil, X, Check } from "lucide-react"
-import { useToast } from "@/hooks/use-toast"
-import { Progress } from "@/components/ui/progress"
-import { cn } from "@/lib/utils"
->>>>>>> dbbd7f75
-
-type FormBankDetails = {
-  bankName: string;
-  routingNumber: string;
-  accountNumber: string;
-}
 
 interface LeadDetailsProps {
   merchant: MerchantDTO;
@@ -241,7 +221,6 @@
   }, [initialMerchant]);
 
   const toggleEdit = (field: string): void => {
-<<<<<<< HEAD
     setEditMode((prev) => ({ ...prev, [field]: !prev[field] }));
   };
 
@@ -285,126 +264,10 @@
           ...prev,
           [field]: value,
         } as FormData;
-=======
-    setEditMode(prev => ({ ...prev, [field]: !prev[field] }))
-  }
-
-  const handleInputChange = (field: string, value: string | number): void => {
-    if (field.startsWith('processingHistory.')) {
-      const historyField = field.split('.')[1] as keyof ProcessingHistory
-      setFormData(prev => ({
-        ...prev,
-        processingHistory: {
-          ...prev.processingHistory,
-          [historyField]: value
-        }
-      }))
-    } else if (field.startsWith('bankDetails.')) {
-      const bankField = field.split('.')[1]
-      setFormData(prev => ({
-        ...prev,
-        bankDetails: {
-          ...prev.bankDetails,
-          [bankField]: value
-        }
-      }))
-    } else if (field.startsWith('companyAddress.')) {
-      const addressField = field.split('.')[1]
-      setFormData(prev => ({
-        ...prev,
-        companyAddress: {
-          ...prev.companyAddress,
-          [addressField]: value
-        }
-      }))
-    } else {
-      setFormData(prev => ({
-        ...prev,
-        [field]: value
-      }))
-    }
-  }
-
-  // Add helper function to set nested values
-  const setNestedValue = (obj: any, path: string, value: any): any => {
-    const keys = path.split('.');
-    const lastKey = keys.pop() as string;
-    const newObj = { ...obj };
-    let current = newObj;
-    keys.forEach(key => {
-      if (!current[key]) current[key] = {};
-      current = current[key];
-    });
-    current[lastKey] = value;
-    return newObj;
-  }
-
-  // Modify handleSave to correctly update local state
-  const handleSave = async (field: string) => {
-    try {
-      let updateData: Record<string, any> = {
-        updatedAt: Timestamp.fromDate(new Date())
-      }
-
-      console.log('Saving field:', field)
-      console.log('Current form data:', formData)
-
-      if (field.startsWith('processingHistory.')) {
-        const historyField = field.split('.')[1]
-        updateData = {
-          ...updateData,
-          formData: {
-            ...merchant.formData,
-            processingHistory: {
-              ...merchant.formData?.processingHistory,
-              [historyField]: formData.processingHistory?.[historyField as keyof ProcessingHistory]
-            }
-          }
-        }
-      } else if (field.startsWith('bankDetails.')) {
-        const bankField = field.replace('bankDetails.', '')
-        updateData = {
-          ...updateData,
-          formData: {
-            ...merchant.formData,
-            [bankField]: formData.bankDetails[bankField as keyof FormBankDetails]
-          }
-        }
-      } else if (field.startsWith('companyAddress.')) {
-        const addressField = field.split('.')[1]
-        updateData = {
-          ...updateData,
-          formData: {
-            ...merchant.formData,
-            companyAddress: {
-              ...merchant.formData?.companyAddress,
-              [addressField]: formData.companyAddress[addressField as keyof typeof formData.companyAddress]
-            }
-          }
-        }
-      } else if (field.startsWith('beneficialOwners.')) {
-        updateData = {
-          ...updateData,
-          formData: {
-            ...merchant.formData,
-            beneficialOwners: formData.beneficialOwners
-          }
-        }
-      } else {
-        // Handle top-level fields
-        updateData = {
-          ...updateData,
-          formData: {
-            ...merchant.formData,
-            [field]: formData[field as keyof typeof formData]
-          }
-        }
->>>>>>> dbbd7f75
       }
     });
   };
 
-<<<<<<< HEAD
   const handleSave = async (field: string) => {
     try {
       const updateData: Record<string, any> = {
@@ -413,18 +276,6 @@
 
       const collectionPath = "leads";
       await updateDoc(doc(db, collectionPath, merchant.id), updateData);
-=======
-      console.log('Updating document with data:', updateData)
-      console.log('Document ID:', merchant.id)
-
-      await updateDoc(doc(db, 'leads', merchant.id), updateData)
-
-      setMerchant(prev => ({
-        ...prev,
-        formData: updateData.formData,
-        updatedAt: updateData.updatedAt
-      }))
->>>>>>> dbbd7f75
 
       toast({
         title: "Success",
@@ -1020,4 +871,4 @@
       </div>
     </div>
   );
-}+}
