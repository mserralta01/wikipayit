--- conflicted
+++ resolved
@@ -20,11 +20,6 @@
 import { FirebaseAuthDebug } from "./components/admin/debug/FirebaseAuthDebug"
 import { AuthDebug } from "./components/admin/debug/AuthDebug"
 import { LeadDetailView } from "./components/admin/LeadDetailView"
-<<<<<<< HEAD
-import TermsPage from "./pages/TermsPage"
-=======
-import TermsPage from "./app/terms/page"
->>>>>>> 615b0384
 
 // Create a client
 const queryClient = new QueryClient({
